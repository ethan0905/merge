--- conflicted
+++ resolved
@@ -164,7 +164,6 @@
 
         self.last_prompt = prompt
         self.field.setStringValue_("")
-<<<<<<< HEAD
         if hasattr(self, "send_btn"):
             self.send_btn.setHidden_(True)
         if hasattr(self, "spinner"):
@@ -176,24 +175,19 @@
             self.up_btn.setHidden_(True)
         if hasattr(self, "down_btn"):
             self.down_btn.setHidden_(True)
-
         result_tag = "failed"
-=======
->>>>>>> 5180d688
+
         try:
             code = generate_python_code(prompt)
             self.last_code = code
             ok = run_code(code)
             self.last_success = ok
-<<<<<<< HEAD
             result_tag = "success(generated)" if ok else "failed"
-=======
->>>>>>> 5180d688
+
             NSLog("[Agent] Success" if ok else "[Agent] Failed")
         except Exception as exc:
             self.last_success = False
             NSLog(f"[ERROR] {exc!r}")
-<<<<<<< HEAD
         finally:
             if hasattr(self, "spinner"):
                 self.spinner.stopAnimation_(None)
@@ -207,8 +201,6 @@
                 self.up_btn.setHidden_(False)
             if hasattr(self, "down_btn"):
                 self.down_btn.setHidden_(False)
-=======
->>>>>>> 5180d688
 
     def run_(self, _):
         prompt = self.field.stringValue().strip()
@@ -409,7 +401,6 @@
         if hasattr(self.window, "send_btn"):
             self.window.send_btn.setTarget_(GLOBAL_DELEGATE)
             self.window.send_btn.setAction_("submit:")
-<<<<<<< HEAD
             GLOBAL_DELEGATE.send_btn = self.window.send_btn
         if hasattr(self.window, "spinner"):
             GLOBAL_DELEGATE.spinner = self.window.spinner
@@ -423,8 +414,6 @@
             self.window.down_btn.setTarget_(GLOBAL_DELEGATE)
             self.window.down_btn.setAction_("thumbDown:")
             GLOBAL_DELEGATE.down_btn = self.window.down_btn
-=======
->>>>>>> 5180d688
 
 
 if __name__ == "__main__":
